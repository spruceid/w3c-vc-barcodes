[package]
name = "w3c-vc-barcodes"
version = "0.1.0"
edition = "2021"
<<<<<<< HEAD
rust-version = "1.80"
=======
rust-version = "1.80.0"
>>>>>>> 1c43d654

[dependencies]
iref = { version = "3.1.4", features = ["serde"] }
static-iref = "3.0.0"
lazy_static = "1.5.0"
serde = { version = "1.0.203", features = ["derive"] }
sha2 = "0.10.8"
ssi = { version = "0.10.1", features = ["secp256r1", "secp384r1"] }
json-syntax = "0.12.5"
cbor-ld = { git = "https://github.com/spruceid/cbor-ld.git", rev = "74a439a" }
thiserror = "1.0.61"
csv = "1.3.0"

[dev-dependencies]
async-std = { version = "1.12.0", features = ["attributes"] }
hex = "0.4.3"
qrcode = "0.14.1"<|MERGE_RESOLUTION|>--- conflicted
+++ resolved
@@ -2,11 +2,7 @@
 name = "w3c-vc-barcodes"
 version = "0.1.0"
 edition = "2021"
-<<<<<<< HEAD
-rust-version = "1.80"
-=======
 rust-version = "1.80.0"
->>>>>>> 1c43d654
 
 [dependencies]
 iref = { version = "3.1.4", features = ["serde"] }
